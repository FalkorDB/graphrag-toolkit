# Copyright Amazon.com, Inc. or its affiliates. All Rights Reserved.
# SPDX-License-Identifier: Apache-2.0

import logging
from pipe import Pipe
from typing import List, Optional, Sequence, Dict, Iterable, Any

from graphrag_toolkit.lexical_graph import TenantId
from graphrag_toolkit.lexical_graph.config import GraphRAGConfig
from graphrag_toolkit.lexical_graph.metadata import FilterConfig
from graphrag_toolkit.lexical_graph.indexing import IdGenerator
from graphrag_toolkit.lexical_graph.indexing.utils.pipeline_utils import run_pipeline
from graphrag_toolkit.lexical_graph.indexing.model import SourceType, SourceDocument, source_documents_from_source_types
from graphrag_toolkit.lexical_graph.indexing.extract.pipeline_decorator import PipelineDecorator
from graphrag_toolkit.lexical_graph.indexing.extract.source_doc_parser import SourceDocParser
from graphrag_toolkit.lexical_graph.indexing.build.checkpoint import Checkpoint
from graphrag_toolkit.lexical_graph.indexing.extract.docs_to_nodes import DocsToNodes
from graphrag_toolkit.lexical_graph.indexing.extract.id_rewriter import IdRewriter

from llama_index.core.node_parser import TextSplitter
from llama_index.core.utils import iter_batch
from llama_index.core.ingestion import IngestionPipeline
from llama_index.core.extractors.interface import BaseExtractor
from llama_index.core.schema import TransformComponent
from llama_index.core.schema import BaseNode, Document
from llama_index.core.schema import NodeRelationship

logger = logging.getLogger(__name__)
    
class PassThroughDecorator(PipelineDecorator):
    """
    A decorator class that passes through input and output documents unchanged.

    This class is intended to be used as a no-op (no operation) decorator within
    a pipeline. It receives documents, performs no modifications, and forwards
    them as-is to the next component in the pipeline. The purpose of this class
    is to act as a placeholder or default decorator which enables seamless
    integration and testing of pipelines without altering the data flow.

    Attributes:
        None
    """
    def __init__(self):
        pass
    
    def handle_input_docs(self, nodes:Iterable[SourceDocument]):
        """
        Handles and processes the given input documents.

        This method takes an iterable of SourceDocument instances and processes them
        as required. The processed documents are then returned.

        Args:
            nodes (Iterable[SourceDocument]): An iterable containing SourceDocument
                instances to be handled.

        Returns:
            Iterable[SourceDocument]: The processed iterable of SourceDocument
                instances.
        """
        return nodes
    
    def handle_output_doc(self, node: SourceDocument) -> SourceDocument:
        """
        Handles the processing of a SourceDocument node and returns it after output handling.

        The method takes a single SourceDocument object as input, processes it, and returns
        the same SourceDocument object. It can be utilized to apply specific output-related
        handling or modifications to the input document.

        Args:
            node (SourceDocument): The document to be handled and returned after processing.

        Returns:
            SourceDocument: The processed document after output handling.
        """
        return node


class ExtractionPipeline():
    """Represents a data extraction pipeline with customizable components.

    This class defines a pipeline for processing and extracting data using a series
    of configurable components. The pipeline allows for the use of pre-processors,
    decorators, and post-processing logic to handle the data extraction workflow
    in a modular and scalable way. Additionally, it supports multi-worker execution,
    batching, and integration with filters and checkpoints for state management.

    Attributes:
        ingestion_pipeline (IngestionPipeline): The pipeline of components to transform
            input data.
        pre_processors (List[SourceDocParser]): Pre-processors used to parse input source
            documents before starting the extraction process.
        extraction_decorator (PipelineDecorator): A decorator for handling additional
            input and output transformations in the extraction pipeline.
        num_workers (int): The number of workers used for parallel processing in the
            pipeline.
        batch_size (int): The size of data batches for processing in the pipeline.
        show_progress (bool): Determines whether progress should be logged or displayed
            during pipeline execution.
        id_rewriter (IdRewriter): A component responsible for rewriting node identifiers
            within the extraction pipeline.
        extraction_filters (FilterConfig): Filters applied to input data nodes to
            determine which nodes are processed by the pipeline.
        pipeline_kwargs (dict): Additional runtime parameters and configurations for
            the pipeline components.
    """
    @staticmethod
    def create(components: List[TransformComponent], 
               pre_processors:Optional[List[SourceDocParser]]=None,
               extraction_decorator:PipelineDecorator=None, 
               num_workers=None, 
               batch_size=None, 
               show_progress=False, 
               checkpoint:Optional[Checkpoint]=None,
               tenant_id:Optional[TenantId]=None,
               extraction_filters:Optional[FilterConfig]=None,
               **kwargs:Any):
        """
        Creates an instance of the extraction pipeline, configured with specified components,
        optional pre-processors, decorators, filters, and other settings. This method returns
        a pipeline configured to extract data from source documents using the specified
        settings and options.

        This static method streamlines the process of constructing a pipeline by enabling
        customization through its arguments, including batching, progress visibility, tenant
        filtering, checkpointing, and additional behaviors via keyword arguments.

        Args:
            components (List[TransformComponent]): A list of components for the
                transformation pipeline.
            pre_processors (Optional[List[SourceDocParser]]): Optional list of pre-processors
                to apply on the source documents.
            extraction_decorator (PipelineDecorator): An optional decorator for customizing
                the extraction process.
            num_workers (Optional[int]): The number of workers to use for parallel processing.
            batch_size (Optional[int]): The number of items to process in each batch during
                execution.
            show_progress (bool): Specifies whether to display progress during the pipeline
                execution.
            checkpoint (Optional[Checkpoint]): An optional checkpoint configuration for managing
                pipeline state and recovery.
            tenant_id (Optional[TenantId]): An optional identifier to constrain data processing
                to a specific tenant.
            extraction_filters (Optional[FilterConfig]): An optional set of filters to apply for
                extraction rules.
            **kwargs (Any): Additional settings or configurations for extending the pipeline's
                behavior.

        Returns:
            Pipe: A configured pipeline object wrapping the extraction pipeline's extraction
            logic.
        """
        return Pipe(
            ExtractionPipeline(
                components=components, 
                pre_processors=pre_processors,
                extraction_decorator=extraction_decorator,
                num_workers=num_workers,
                batch_size=batch_size,
                show_progress=show_progress,
                checkpoint=checkpoint,
                tenant_id=tenant_id,
                extraction_filters=extraction_filters,
                **kwargs
            ).extract
        )
    
    def __init__(self, 
                 components: List[TransformComponent], 
                 pre_processors:Optional[List[SourceDocParser]]=None,
                 extraction_decorator:PipelineDecorator=None, 
                 num_workers=None, 
                 batch_size=None, 
                 show_progress=False, 
                 checkpoint:Optional[Checkpoint]=None,
                 tenant_id:Optional[TenantId]=None,
                 extraction_filters:Optional[FilterConfig]=None,
                 **kwargs:Any):
        """
        Initializes the extraction pipeline with provided components, configurations, and optional
        pre-processing and filtering capabilities to handle document processing tasks. This class
        configures the pipeline with a series of components, manages their interactions, and sets up
        any necessary decorators for additional functionality.

        Args:
            components (List[TransformComponent]): A list of transformation components that constitute
                the extraction pipeline, which will process and transform the data.
            pre_processors (Optional[List[SourceDocParser]]): Optional list of pre-processors to parse
                source documents before they are ingested into the pipeline. Defaults to None.
            extraction_decorator (PipelineDecorator): Optional pipeline decorator for modifying or
                enhancing the extraction process. Defaults to PassThroughDecorator if not provided.
            num_workers (Optional[int]): Number of workers to parallelize the pipeline's processing.
                Defaults to the predefined configuration value.
            batch_size (Optional[int]): Batch size to determine how many items are processed concurrently.
                Defaults to the predefined configuration value.
            show_progress (bool): Flag to enable or disable progress visualization during pipeline execution.
                Defaults to False.
            checkpoint (Optional[Checkpoint]): Optional checkpoint to integrate filtering or additional
                processing into the pipeline. Defaults to None.
            tenant_id (Optional[TenantId]): Identifies the tenant for generating unique IDs within the
                pipeline's transformations. Defaults to None.
            extraction_filters (Optional[FilterConfig]): Configuration for additional filtering criteria
                to apply during the extraction process. Defaults to an empty FilterConfig instance.
            **kwargs (Any): Additional keyword arguments to be passed to the pipeline configurations.

        Attributes:
            ingestion_pipeline (IngestionPipeline): The constructed pipeline consisting of all configured
                transformation components, responsible for processing the ingested documents.
            pre_processors (List[SourceDocParser]): A list of pre-processors, if provided, for initial
                parsing of source documents.
            extraction_decorator (PipelineDecorator): The decorator used to modify or extend the extraction
                logic as part of the pipeline execution.
            num_workers (int): The number of workers allocated for parallel processing in the pipeline.
            batch_size (int): The size of processing batches for the pipeline's operations.
            show_progress (bool): Indicates whether progress visualization is enabled during pipeline
                execution.
            id_rewriter (IdRewriter): A rewriter for generating unique IDs to ensure document traceability
                within the pipeline.
            extraction_filters (FilterConfig): Holds the configuration for additional filters to refine
                the data extraction process.
            pipeline_kwargs (dict): Captures any additional pipeline configuration settings provided
                via keyword arguments.
        """
        components = components or []
        num_workers = num_workers or GraphRAGConfig.extraction_num_workers
        batch_size = batch_size or GraphRAGConfig.extraction_batch_size

        for c in components:
            if isinstance(c, BaseExtractor):
                c.show_progress = show_progress

        def add_id_rewriter(c):
            """
            Pipeline that processes input data through multiple transformation components and optional
            pre-processing steps. It supports concurrency and batching to improve efficiency. An optional
            decorator can be applied to the extraction process, and advanced configurations such as filters
            or checkpoints can be provided.

            Args:
                components (List[TransformComponent]): A list of transformation components that process
                    the data in a sequence.
                pre_processors (Optional[List[SourceDocParser]]): A list of pre-processing components to
                    parse and prepare the input data before it enters the transformation pipeline.
                extraction_decorator (PipelineDecorator): An optional decorator applied to the extraction
                    process for extra functionality.
                num_workers (Optional[int]): The number of worker threads used for processing. If not
                    provided, processing is done synchronously.
                batch_size (Optional[int]): The size of the batches processed at a time. Determines how
                    input data is split and processed.
                show_progress (bool): If True, displays a progress indicator during processing. Defaults to
                    False.
                checkpoint (Optional[Checkpoint]): Optional checkpoint configuration to manage or resume
                    processing from a specific point.
                tenant_id (Optional[TenantId]): An optional identifier for associating the pipeline
                    components with a specific tenant context.
                extraction_filters (Optional[FilterConfig]): Optional configuration specifying filters to
                    apply during the extraction process.
                **kwargs (Any): Additional parameters for further customization of the pipeline or its
                    methods.
            """
            if isinstance(c, TextSplitter):
                logger.debug(f'Wrapping {type(c).__name__} with IdRewriter')
                return IdRewriter(inner=c, id_generator=IdGenerator(tenant_id=tenant_id))
            else:
                return c
            
        components = [add_id_rewriter(c) for c in components]
        
        if not any([isinstance(c, IdRewriter) for c in components]):
            logger.debug(f'Adding DocToNodes to components')
            components.insert(0, IdRewriter(inner=DocsToNodes(), id_generator=IdGenerator(tenant_id=tenant_id)))
            
        if checkpoint:
            components = [checkpoint.add_filter(c) for c in components]

        logger.debug(f'Extract pipeline components: {[type(c).__name__ for c in components]}')

        self.ingestion_pipeline = IngestionPipeline(transformations=components)
        self.pre_processors = pre_processors or []
        self.extraction_decorator = extraction_decorator or PassThroughDecorator()
        self.num_workers = num_workers
        self.batch_size = batch_size
        self.show_progress = show_progress
        self.id_rewriter = IdRewriter(id_generator=IdGenerator(tenant_id=tenant_id))
        self.extraction_filters = extraction_filters or FilterConfig()
        self.pipeline_kwargs = kwargs
    
    def _source_documents_from_base_nodes(self, nodes:Sequence[BaseNode]) -> List[SourceDocument]:
        """
        Converts a sequence of BaseNode objects into a list of SourceDocument objects
        organized by their source relationships.

        This method iterates through the provided nodes, groups them by their associated
        source IDs as indicated by their relationships, and returns a list of
        SourceDocument objects, each containing the grouped nodes.

        Args:
            nodes (Sequence[BaseNode]): A sequence of BaseNode objects to be processed into
                SourceDocument objects.

        Returns:
            List[SourceDocument]: A list of SourceDocument objects, each containing nodes
                grouped by their source relationship.
        """
        results:Dict[str, SourceDocument] = {}
        
        for node in nodes:
            source_info = node.relationships[NodeRelationship.SOURCE]
            source_id = source_info.node_id
            if source_id not in results:
                results[source_id] = SourceDocument()
            results[source_id].nodes.append(node)

        return list(results.values())
    
    def extract(self, inputs: Iterable[SourceType]):
<<<<<<< HEAD
        
=======
        """
        Extracts data from a given input source using multiple processing stages.

        This method processes a collection of input source types to extract
        relevant data by applying a series of pre-processing stages and
        running an ingestion pipeline for extraction. The process includes
        filtering metadata, handling document batches, and decorating the
        extracted output source documents.

        Args:
            inputs (Iterable[SourceType]): An iterable of input source types
                to be processed by the extraction pipeline.

        Yields:
            SourceDocument: Processed and extracted source documents after
                being handled by the extraction pipeline and decorators.
        """
>>>>>>> 20af140b
        def get_source_metadata(node):
            if isinstance(node, Document):
                return node.metadata
            else:
                return node.relationships[NodeRelationship.SOURCE].metadata

        input_source_documents = source_documents_from_source_types(inputs)

        for pre_processor in self.pre_processors:
            input_source_documents = pre_processor.parse_source_docs(input_source_documents)

        for source_documents in iter_batch(input_source_documents, self.batch_size):

            source_documents = self.id_rewriter.handle_source_docs(source_documents)
            source_documents = self.extraction_decorator.handle_input_docs(source_documents)

            input_nodes = [
                n
                for sd in source_documents
                for n in sd.nodes
            ]
            
            filtered_input_nodes = [
                node 
                for node in input_nodes 
                if self.extraction_filters.filter_source_metadata_dictionary(get_source_metadata(node)) 
            ]

            logger.info(f'Running extraction pipeline [batch_size: {self.batch_size}, num_workers: {self.num_workers}]')
            
            node_batches = self.ingestion_pipeline._node_batcher(
                num_batches=self.num_workers, 
                nodes=filtered_input_nodes
            )
                        
            output_nodes = run_pipeline(
                self.ingestion_pipeline,
                node_batches,
                num_workers=self.num_workers,
                **self.pipeline_kwargs
            )
  
            output_source_documents = self._source_documents_from_base_nodes(output_nodes)
            
            for source_document in output_source_documents:
                yield self.extraction_decorator.handle_output_doc(source_document)

    
   <|MERGE_RESOLUTION|>--- conflicted
+++ resolved
@@ -315,9 +315,6 @@
         return list(results.values())
     
     def extract(self, inputs: Iterable[SourceType]):
-<<<<<<< HEAD
-        
-=======
         """
         Extracts data from a given input source using multiple processing stages.
 
@@ -335,7 +332,6 @@
             SourceDocument: Processed and extracted source documents after
                 being handled by the extraction pipeline and decorators.
         """
->>>>>>> 20af140b
         def get_source_metadata(node):
             if isinstance(node, Document):
                 return node.metadata
