# Copyright Amazon.com, Inc. or its affiliates. All Rights Reserved.
# SPDX-License-Identifier: Apache-2.0

import logging
from typing import List, Optional, Type, Union

from graphrag_toolkit.lexical_graph.metadata import FilterConfig
from graphrag_toolkit.lexical_graph.retrieval.model import SearchResultCollection, SearchResult
from graphrag_toolkit.lexical_graph.storage.graph import GraphStore
from graphrag_toolkit.lexical_graph.storage.vector.vector_store import VectorStore
from graphrag_toolkit.lexical_graph.retrieval.retrievers.chunk_based_search import ChunkBasedSearch
from graphrag_toolkit.lexical_graph.retrieval.retrievers.topic_based_search import TopicBasedSearch
from graphrag_toolkit.lexical_graph.retrieval.processors import ProcessorBase, ProcessorArgs
from graphrag_toolkit.lexical_graph.retrieval.retrievers.traversal_based_base_retriever import TraversalBasedBaseRetriever

from llama_index.core.schema import QueryBundle

logger = logging.getLogger(__name__)

SubRetrieverType = Union[ChunkBasedSearch, TopicBasedSearch, Type[ChunkBasedSearch], Type[TopicBasedSearch]]

class EntityContextSearch(TraversalBasedBaseRetriever):
    """
    A retriever implementation designed to perform entity-context-based search within a graph database.
    It retrieves relevant nodes and their contexts based on the input query and employs advanced filtering
    and scoring mechanisms to refine results.

    The EntityContextSearch class inherits from TraversalBasedBaseRetriever and combines graph traversal
    and vector search for efficient entity context retrieval. It is optimized for use in systems
    requiring complex entity relational data processing.

    Attributes:
        sub_retriever (Optional[SubRetrieverType]): An optional sub-retriever instance or class used for
            deeper result retrieval during the search process.
    """
    def __init__(self,
                 graph_store:GraphStore,
                 vector_store:VectorStore,
                 processor_args:Optional[ProcessorArgs]=None,
                 processors:Optional[List[Type[ProcessorBase]]]=None,
                 sub_retriever:Optional[SubRetrieverType]=None,
                 filter_config:Optional[FilterConfig]=None,
                 **kwargs):
        """
        Initializes an instance of the class with specified parameters. This constructor
        sets up graph and vector stores, optional processing arguments, a list of
        processors, a sub-retriever, and filter configuration to create a specific
        retrieval or searching mechanism.

        Args:
            graph_store: The graph store to be used for managing graph-based data
                structures within the entity.
            vector_store: The vector store to be used for managing vector-based
                representations of data.
            processor_args: Optional arguments for processors, specifying additional
                configuration or parameters required by the processors.
            processors: Optional list of processor classes implementing the
                ProcessorBase type, used to transform or handle data within the entity.
            sub_retriever: Optional specific retriever type to be used for
                sub-retrieval operations. Defaults to ChunkBasedSearch.
            filter_config: Optional configuration object containing filter
                criteria or rules for data refinement.
            **kwargs: Additional keyword arguments that might be required for further
                customization or parameterization.
        """
        self.sub_retriever = sub_retriever or ChunkBasedSearch
        
        super().__init__(
            graph_store=graph_store, 
            vector_store=vector_store,
            processor_args=processor_args,
            processors=processors,
            filter_config=filter_config,
            **kwargs
        )

    def get_start_node_ids(self, query_bundle: QueryBundle) -> List[str]:
<<<<<<< HEAD
        """
        Retrieves the starting node IDs for an entity context search.

        This method processes a given `QueryBundle` by performing an entity search
        using the `KeywordEntitySearch` utility. The search results are used to
        generate a list of entities along with their associated scores, and finally,
        the method extracts and returns the entity IDs.

        Args:
            query_bundle (QueryBundle): The input query bundle containing the query
                text and associated metadata.

        Returns:
            List[str]: A list of entity IDs that serve as the starting nodes.
        """
        logger.debug('Getting start node ids for entity context search...')
        
        keyword_entity_search = KeywordEntitySearch(
            graph_store=self.graph_store, 
            max_keywords=self.args.max_keywords,
            expand_entities=False,
            filter_config=self.filter_config
        )

        entity_search_results = keyword_entity_search.retrieve(query_bundle)

        entities = [
            ScoredEntity(
                entity=Entity.model_validate_json(entity_search_result.text), 
                score=entity_search_result.score
            )
            for entity_search_result in entity_search_results
        ]

        return [entity.entity.entityId for entity in entities]   

    def _get_entity_contexts(self, start_node_ids:List[str]) -> List[str]:
        """
        Fetches and processes the context of entities based on relationships and scoring criteria.

        This method retrieves entity relationship data from a graph database, computes scores for
        the relationships, and organizes the entities into contexts based on configurable thresholds
        for scoring. The resulting entity contexts are limited in number and structured to contain
        related entities grouped by score evaluation and hierarchy.

        Args:
            start_node_ids (List[str]): A list of starting entity node IDs for which the contexts
                need to be retrieved.

        Returns:
            List[str]: A list of entity contexts, where each context is represented by a list of
                entity values.
        """
        if self.args.ecs_max_contexts < 1:
            return []

        cypher = f'''
        // get entity context
        MATCH (s:`__Entity__`)-[:`__RELATION__`*1..2]-(c)
        WHERE {self.graph_store.node_id("s.entityId")} in $entityIds
        AND NOT {self.graph_store.node_id("c.entityId")} in $entityIds
        RETURN {self.graph_store.node_id("s.entityId")} as s, collect(distinct {self.graph_store.node_id("c.entityId")}) as c LIMIT $limit
        '''
        
        properties = {
            'entityIds': start_node_ids,
            'limit': self.args.intermediate_limit
        }
        
        results = self.graph_store.execute_query(cypher, properties)
        
        all_entity_ids = {}
        entity_map = {}

        def add_entity_id(entity_id):
            if entity_id not in all_entity_ids:
                all_entity_ids[entity_id] = 0
            all_entity_ids[entity_id] += 1
        
        for result in results:
            add_entity_id(result['s'])
            for entity_id in result['s']:
                add_entity_id(entity_id)
            entity_map[result['s']] = result['c']

        sorted_all_entity_ids = {k: v for k, v in sorted(all_entity_ids.items(), key=lambda item: item[1], reverse=True)}
            
        cypher = f'''
        // get entity context scores
        MATCH (s:`__Entity__`)-[r:`__SUBJECT__`|`__OBJECT__`]->(f)
        WHERE {self.graph_store.node_id("s.entityId")} in $entityIds
        RETURN {self.graph_store.node_id("s.entityId")} as s_id, s.value AS value, count(f) AS score
        '''
        
        entity_ids = list(set(start_node_ids + list(sorted_all_entity_ids.keys())[:self.args.intermediate_limit]))
        
        properties = {
            'entityIds': entity_ids
        }
        
        results = self.graph_store.execute_query(cypher, properties)
        
        entity_score_map = {}
        
        for result in results:
            entity_score_map[result['s_id']] = { 'value': result['value'], 'score': result['score']}
            
        scored_entity_contexts = []
        prime_context = []
        
        for parent, children in entity_map.items():

            if parent not in entity_score_map[parent]:
                continue

            parent_entity = entity_score_map[parent]
            parent_score = parent_entity['score']

            context_entities = [parent_entity['value']]
            prime_context.append(parent_entity['value'])

            logger.debug(f'parent: {parent_entity}')

            for child in children:

                if child not in entity_score_map:
                    continue

                child_entity = entity_score_map[child]
                child_score = child_entity['score']

                logger.debug(f'child : {child_entity}')

                if child_score <= (self.args.ecs_max_score_factor * parent_score) and child_score >= (self.args.ecs_min_score_factor * parent_score):
                    context_entities.append(child_entity['value'])

            if len(context_entities) > 1:
                scored_entity_contexts.append({
                    'entities': context_entities[:self.args.ecs_max_entities_per_context],
                    'score': parent_score
                })

        scored_entity_contexts = sorted(scored_entity_contexts, key=lambda ec: ec['score'], reverse=True)

        logger.debug(f'scored_entity_contexts: {scored_entity_contexts}')

        all_entity_contexts = [prime_context]

        for scored_entity_context in scored_entity_contexts:
            entities = scored_entity_context['entities']
            all_entity_contexts.extend([
                entities[x:x+3] 
                for x in range(0, max(1, len(entities) - 2))
            ])

        logger.debug(f'all_entity_contexts: {all_entity_contexts}')

        entity_contexts = all_entity_contexts[:self.args.ecs_max_contexts]
                 
        logger.debug(f'entity_contexts: {entity_contexts}')
        
        return entity_contexts
=======
        return []
    
>>>>>>> 0f8ab085
    
    def _get_sub_retriever(self):
        """
        Retrieves or constructs a sub-retriever based on the type of the existing sub-retriever
        or initializes a new one with the provided configuration.

        This private method either returns an already initialized sub-retriever instance
        if it adheres to a specific type or initializes a new sub-retriever object with
        parameters derived from configuration attributes. The initialized or retrieved
        sub-retriever is logged for debugging purposes.

        Returns:
            TraversalBasedBaseRetriever: An instance of a sub-retriever ready for use.
        """
        sub_retriever = (self.sub_retriever if isinstance(self.sub_retriever, TraversalBasedBaseRetriever)
                         else self.sub_retriever(
                            self.graph_store, 
                            self.vector_store, 
                            entity_contexts=self.entity_contexts,
                            vss_top_k=2,
                            max_search_results=2,
                            vss_diversity_factor=self.args.vss_diversity_factor,
                            include_facts=self.args.include_facts,
                            filter_config=self.filter_config,
                            ecs_max_contexts=self.args.ec_max_contexts
                        ))
        logger.debug(f'sub_retriever: {type(sub_retriever).__name__}')
        return sub_retriever
    
    def do_graph_search(self, query_bundle:QueryBundle, start_node_ids:List[str]) -> SearchResultCollection:
        """
        Executes a graph-based search query starting from provided node IDs and processes the results.

        This method performs an entity-context-based search using given starting node IDs, constructs
        entity contexts, retrieves associated search results, and aggregates those results into a
        collection. It also provides debug logs if debugging is enabled for the specific retriever.

        Args:
            query_bundle (QueryBundle): The query bundle containing the search query information.
            start_node_ids (List[str]): A list of starting node IDs to base the search on.

        Returns:
            SearchResultCollection: A collection of search results aggregated from the entity-context-based search.
        """
        logger.debug('Running entity-context-based search...')

        sub_retriever = self._get_sub_retriever()
        
        entity_contexts = [ 
            [ entity.entity.value for entity in entity_context ]
            for entity_context in self.entity_contexts     
        ]

        search_results = []

        for entity_context in entity_contexts[:self.args.ec_max_contexts]:
            if entity_context:
                results = sub_retriever.retrieve(QueryBundle(query_str=', '.join(entity_context)))
                for result in results:
                    search_results.append(SearchResult.model_validate(result.metadata['result']))
                    
                
        search_results_collection = SearchResultCollection(results=search_results, entity_contexts=self.entity_contexts) 
        
        retriever_name = type(self).__name__
        
        if retriever_name in self.args.debug_results and logger.isEnabledFor(logging.DEBUG):
            logger.debug(f'''Entity context results: {search_results_collection.model_dump_json(
                    indent=2, 
                    exclude_unset=True, 
                    exclude_defaults=True, 
                    exclude_none=True, 
                    warnings=False)
                }''')
        
        return search_results_collection<|MERGE_RESOLUTION|>--- conflicted
+++ resolved
@@ -75,173 +75,8 @@
         )
 
     def get_start_node_ids(self, query_bundle: QueryBundle) -> List[str]:
-<<<<<<< HEAD
-        """
-        Retrieves the starting node IDs for an entity context search.
-
-        This method processes a given `QueryBundle` by performing an entity search
-        using the `KeywordEntitySearch` utility. The search results are used to
-        generate a list of entities along with their associated scores, and finally,
-        the method extracts and returns the entity IDs.
-
-        Args:
-            query_bundle (QueryBundle): The input query bundle containing the query
-                text and associated metadata.
-
-        Returns:
-            List[str]: A list of entity IDs that serve as the starting nodes.
-        """
-        logger.debug('Getting start node ids for entity context search...')
-        
-        keyword_entity_search = KeywordEntitySearch(
-            graph_store=self.graph_store, 
-            max_keywords=self.args.max_keywords,
-            expand_entities=False,
-            filter_config=self.filter_config
-        )
-
-        entity_search_results = keyword_entity_search.retrieve(query_bundle)
-
-        entities = [
-            ScoredEntity(
-                entity=Entity.model_validate_json(entity_search_result.text), 
-                score=entity_search_result.score
-            )
-            for entity_search_result in entity_search_results
-        ]
-
-        return [entity.entity.entityId for entity in entities]   
-
-    def _get_entity_contexts(self, start_node_ids:List[str]) -> List[str]:
-        """
-        Fetches and processes the context of entities based on relationships and scoring criteria.
-
-        This method retrieves entity relationship data from a graph database, computes scores for
-        the relationships, and organizes the entities into contexts based on configurable thresholds
-        for scoring. The resulting entity contexts are limited in number and structured to contain
-        related entities grouped by score evaluation and hierarchy.
-
-        Args:
-            start_node_ids (List[str]): A list of starting entity node IDs for which the contexts
-                need to be retrieved.
-
-        Returns:
-            List[str]: A list of entity contexts, where each context is represented by a list of
-                entity values.
-        """
-        if self.args.ecs_max_contexts < 1:
-            return []
-
-        cypher = f'''
-        // get entity context
-        MATCH (s:`__Entity__`)-[:`__RELATION__`*1..2]-(c)
-        WHERE {self.graph_store.node_id("s.entityId")} in $entityIds
-        AND NOT {self.graph_store.node_id("c.entityId")} in $entityIds
-        RETURN {self.graph_store.node_id("s.entityId")} as s, collect(distinct {self.graph_store.node_id("c.entityId")}) as c LIMIT $limit
-        '''
-        
-        properties = {
-            'entityIds': start_node_ids,
-            'limit': self.args.intermediate_limit
-        }
-        
-        results = self.graph_store.execute_query(cypher, properties)
-        
-        all_entity_ids = {}
-        entity_map = {}
-
-        def add_entity_id(entity_id):
-            if entity_id not in all_entity_ids:
-                all_entity_ids[entity_id] = 0
-            all_entity_ids[entity_id] += 1
-        
-        for result in results:
-            add_entity_id(result['s'])
-            for entity_id in result['s']:
-                add_entity_id(entity_id)
-            entity_map[result['s']] = result['c']
-
-        sorted_all_entity_ids = {k: v for k, v in sorted(all_entity_ids.items(), key=lambda item: item[1], reverse=True)}
-            
-        cypher = f'''
-        // get entity context scores
-        MATCH (s:`__Entity__`)-[r:`__SUBJECT__`|`__OBJECT__`]->(f)
-        WHERE {self.graph_store.node_id("s.entityId")} in $entityIds
-        RETURN {self.graph_store.node_id("s.entityId")} as s_id, s.value AS value, count(f) AS score
-        '''
-        
-        entity_ids = list(set(start_node_ids + list(sorted_all_entity_ids.keys())[:self.args.intermediate_limit]))
-        
-        properties = {
-            'entityIds': entity_ids
-        }
-        
-        results = self.graph_store.execute_query(cypher, properties)
-        
-        entity_score_map = {}
-        
-        for result in results:
-            entity_score_map[result['s_id']] = { 'value': result['value'], 'score': result['score']}
-            
-        scored_entity_contexts = []
-        prime_context = []
-        
-        for parent, children in entity_map.items():
-
-            if parent not in entity_score_map[parent]:
-                continue
-
-            parent_entity = entity_score_map[parent]
-            parent_score = parent_entity['score']
-
-            context_entities = [parent_entity['value']]
-            prime_context.append(parent_entity['value'])
-
-            logger.debug(f'parent: {parent_entity}')
-
-            for child in children:
-
-                if child not in entity_score_map:
-                    continue
-
-                child_entity = entity_score_map[child]
-                child_score = child_entity['score']
-
-                logger.debug(f'child : {child_entity}')
-
-                if child_score <= (self.args.ecs_max_score_factor * parent_score) and child_score >= (self.args.ecs_min_score_factor * parent_score):
-                    context_entities.append(child_entity['value'])
-
-            if len(context_entities) > 1:
-                scored_entity_contexts.append({
-                    'entities': context_entities[:self.args.ecs_max_entities_per_context],
-                    'score': parent_score
-                })
-
-        scored_entity_contexts = sorted(scored_entity_contexts, key=lambda ec: ec['score'], reverse=True)
-
-        logger.debug(f'scored_entity_contexts: {scored_entity_contexts}')
-
-        all_entity_contexts = [prime_context]
-
-        for scored_entity_context in scored_entity_contexts:
-            entities = scored_entity_context['entities']
-            all_entity_contexts.extend([
-                entities[x:x+3] 
-                for x in range(0, max(1, len(entities) - 2))
-            ])
-
-        logger.debug(f'all_entity_contexts: {all_entity_contexts}')
-
-        entity_contexts = all_entity_contexts[:self.args.ecs_max_contexts]
-                 
-        logger.debug(f'entity_contexts: {entity_contexts}')
-        
-        return entity_contexts
-=======
         return []
     
->>>>>>> 0f8ab085
     
     def _get_sub_retriever(self):
         """
