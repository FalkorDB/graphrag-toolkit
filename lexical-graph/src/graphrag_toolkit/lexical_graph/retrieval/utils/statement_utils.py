# Copyright Amazon.com, Inc. or its affiliates. All Rights Reserved.
# SPDX-License-Identifier: Apache-2.0

import numpy as np
import threading
import logging
from typing import Dict, List
from tenacity import retry, stop_after_attempt, wait_exponential, retry_if_exception_type

from graphrag_toolkit.lexical_graph.storage.graph.graph_utils import node_result
from graphrag_toolkit.lexical_graph.storage.vector import VectorStore

logger = logging.getLogger(__name__)

def cosine_similarity(query_embedding, statement_embeddings):
    """
    Compute the cosine similarity between a query embedding and a set of statement
    embeddings.

    This function calculates the cosine similarity between a provided query
    embedding and a list of statement embeddings. The function returns a tuple
    consisting of similarity scores and the corresponding statement IDs. If the
    list of statement embeddings is empty, it returns an empty array and an empty
    list.

    Args:
        query_embedding: A 1D array-like structure representing the vector
            embedding of the query.
        statement_embeddings: A dictionary where keys are statement IDs and
            values are 1D array-like structures representing the vector embeddings
            of the corresponding statements.

    Returns:
        tuple: A tuple containing:
            similarities (numpy.ndarray): An array of cosine similarity scores
                between the query embedding and each of the statement embeddings.
            statement_ids (list): A list of IDs corresponding to the statement
                embeddings provided in the input.

    Raises:
        ValueError: If query_embedding or any of the values in
            statement_embeddings cannot be converted to a 1D numpy array.
        ZeroDivisionError: If any embedding has zero magnitude causing a division
            by zero during normalization.
    """
    if not statement_embeddings:
        return np.array([]), []

    query_embedding = np.array(query_embedding)
    statement_ids, statement_embeddings = zip(*statement_embeddings.items())
    statement_embeddings = np.array(statement_embeddings)

    dot_product = np.dot(statement_embeddings, query_embedding)
    norms = np.linalg.norm(statement_embeddings, axis=1) * np.linalg.norm(query_embedding)
    
    similarities = dot_product / norms
    return similarities, statement_ids

def get_top_k(query_embedding, statement_embeddings, top_k):
    """
    Fetches the top_k most similar statements to the given query embedding based on
    cosine similarity.

    Args:
        query_embedding: A vector that represents the query to compare against
            statement embeddings.
        statement_embeddings: A list of vectors where each vector represents a
            statement for similarity comparison. If an empty list is provided,
            the function returns an empty result.
        top_k: The number of top statements to retrieve based on cosine similarity.

    Returns:
        A list of tuples where each tuple contains the similarity score and the
        corresponding statement ID. The list is sorted in descending order of
        similarity scores. An empty list is returned if no similarities are
        calculated or if statement_embeddings is empty.
    """
    logger.debug(f'statement_embeddings: {statement_embeddings}')

    if not statement_embeddings:
        return []  
    
    similarities, statement_ids = cosine_similarity(query_embedding, statement_embeddings)

    logger.debug(f'similarities: {similarities}')
    
    if len(similarities) == 0:
        return []

    top_k = min(top_k, len(similarities))
    top_indices = np.argsort(similarities)[::-1][:top_k]

    top_statement_ids = [statement_ids[idx] for idx in top_indices]
    top_similarities = similarities[top_indices]
    return list(zip(top_similarities, top_statement_ids))

def get_statements_query(graph_store, statement_ids):
    """
    Generates and executes a Cypher query to fetch detailed information about
    statements and their associated chunks and sources from the graph database.

    The function retrieves data such as statement IDs, chunk details, and source
    metadata for a list of given statement IDs. It ensures that the results are
    aligned with the requested statement IDs for accuracy.

    Args:
        graph_store: An instance of a graph database store that provides methods
            to handle node IDs and execute queries.
        statement_ids: A list of statement IDs for which the details are to be
            retrieved.

    Returns:
        list: A list of statement records where each record contains statement
            details, along with associated chunk and source information.
    """
    cypher = f'''
    MATCH (statement:`__Statement__`)-[:`__MENTIONED_IN__`]->(chunk:`__Chunk__`)-[:`__EXTRACTED_FROM__`]->(source:`__Source__`) WHERE {graph_store.node_id("statement.statementId")} in $statement_ids
    RETURN {{
        {node_result('statement', graph_store.node_id("statement.statementId"))},
        source: {{
            sourceId: {graph_store.node_id("source.sourceId")},
            {node_result('source', key_name='metadata')}
        }},
        {node_result('chunk', graph_store.node_id("chunk.chunkId"))}
    }} AS result
    '''
    params = {'statement_ids': statement_ids}
    statements = graph_store.execute_query(cypher, params)
    results = []
    for statement_id in statement_ids:
                for statement in statements:
                    if statement['result']['statement']['statementId'] == statement_id:
                        results.append(statement)
    return results

def get_free_memory(gpu_index):
    """
    Retrieves the amount of free memory on a specific GPU device in megabytes (MB).
    This function uses the NVIDIA Management Library (NVML) to query the memory
    information of the GPU specified by its index.

    Args:
        gpu_index (int): The index of the GPU device for which the free memory
            needs to be retrieved.

    Returns:
        int: The amount of free memory on the specified GPU in megabytes (MB).

    Raises:
        ImportError: If the `pynvml` library is not installed, an ImportError is
            raised instructing the user to install the library.
    """
    try:
        import pynvml
        pynvml.nvmlInit()
        handle = pynvml.nvmlDeviceGetHandleByIndex(int(gpu_index))
        mem_info = pynvml.nvmlDeviceGetMemoryInfo(handle)
        return mem_info.free // 1024 ** 2
    except ImportError as e:
        raise ImportError(
                "pynvml package not found, install with 'pip install pynvml'"
            ) from e

def get_top_free_gpus(n=2):
    """
    Gets indices of the top `n` GPUs based on free memory in descending order.

    This function utilizes the PyTorch library to check the amount of free memory
    available on each GPU. It returns the indices of the GPUs with the highest
    free memory. If the PyTorch library is not installed, an ImportError will
    be raised, providing guidance on how to install it.

    Args:
        n (int, optional): The number of top GPUs to return based on free memory.
            Defaults to 2.

    Returns:
        list[int]: A list of integers representing the indices of GPUs with the
            most free memory.

    Raises:
        ImportError: If the torch package is not installed.
    """
    try:
        import torch
        free_memory = []
        for i in range(torch.cuda.device_count()):
            free_memory.append(get_free_memory(i))
        top_indices = sorted(range(len(free_memory)), key=lambda i: free_memory[i], reverse=True)[:n]
        return top_indices
    except ImportError as e:
        raise ImportError(
                "torch package not found, install with 'pip install torch'"
            ) from e

class SharedEmbeddingCache:
<<<<<<< HEAD
=======
    """
    SharedEmbeddingCache manages a cache for embeddings, which are fetched from a
    vector store with retry logic. It ensures efficient retrieval of embeddings,
    minimizing repeated calls to the external data source.

    This class is designed to store and manage embeddings in a thread-safe manner.
    It keeps track of requested embeddings in cache, and when requested embeddings
    are missing, these are fetched and cached for future use. The class includes
    retry logic to handle transient failures during fetching operations.

    Attributes:
        vector_store (VectorStore): The vector store containing statement indexes
            and embeddings.
        _cache (Dict[str, np.ndarray]): A dictionary acting as an internal cache
            to store embeddings by their statement IDs.
        _lock (threading.Lock): A lock to ensure thread-safe access to the cache or
            updates.
    """
>>>>>>> 20af140b
    def __init__(self, vector_store:VectorStore):
        self._cache: Dict[str, np.ndarray] = {}
        self._lock = threading.Lock()
        self.vector_store = vector_store

    @retry(stop=stop_after_attempt(3), wait=wait_exponential(multiplier=1, min=2, max=10),retry=retry_if_exception_type(Exception))
    def _fetch_embeddings(self, statement_ids: List[str]) -> Dict[str, np.ndarray]:
        """
        Fetches embeddings for the specified statement IDs from the vector store.

        Utilizes an exponential backoff retry mechanism to handle transient errors.
        This method interacts with a vector store backend to retrieve embeddings
        associated with given statement IDs. The returned embeddings are transformed
        and formatted into a dictionary mapping each statement ID to a corresponding
        NumPy array.

        Args:
            statement_ids (List[str]): A list of statement IDs for which to fetch
                embeddings.

        Returns:
            Dict[str, np.ndarray]: A dictionary where keys are statement IDs and
                values are NumPy arrays of the corresponding embeddings.
        """
        embeddings = self.vector_store.get_index('statement').get_embeddings(statement_ids)
        return {
            e['statement']['statementId']: np.array(e['embedding']) 
            for e in embeddings
        }

    def get_embeddings(self, statement_ids: List[str]) -> Dict[str, np.ndarray]:
        """
        Retrieves the embeddings for the provided statement identifiers. The method first attempts
        to fetch embeddings from the internal cache. If any requested embeddings are not found in
        the cache, it tries to fetch them using an external method, updates the cache, and
        returns all the collected embeddings. If fetching new embeddings fails, the method
        returns only the embeddings retrieved from the cache.

        Args:
            statement_ids (List[str]): A list of statement identifiers for which embeddings are needed.

        Returns:
            Dict[str, np.ndarray]: A dictionary mapping each statement identifier to its
            corresponding embedding as a NumPy array.
        """
        missing_ids = []
        cached_embeddings = {}

        logger.debug(f'statement_ids: {statement_ids}')

        # Check cache first
        for sid in statement_ids:
            if sid in self._cache:
                cached_embeddings[sid] = self._cache[sid]
            else:
                missing_ids.append(sid)

        logger.debug(f'missing_ids: {missing_ids}')

        # Fetch missing embeddings with retry
        if missing_ids:
            try:
                new_embeddings = self._fetch_embeddings(missing_ids)
                with self._lock:
                    self._cache.update(new_embeddings)
                    cached_embeddings.update(new_embeddings)
            except Exception as e:
                logger.error(f"Failed to fetch embeddings after retries: {e}")
                # Return what we have from cache
                logger.warning(f"Returning {len(cached_embeddings)} cached embeddings out of {len(statement_ids)} requested")

        return cached_embeddings<|MERGE_RESOLUTION|>--- conflicted
+++ resolved
@@ -194,8 +194,6 @@
             ) from e
 
 class SharedEmbeddingCache:
-<<<<<<< HEAD
-=======
     """
     SharedEmbeddingCache manages a cache for embeddings, which are fetched from a
     vector store with retry logic. It ensures efficient retrieval of embeddings,
@@ -214,7 +212,6 @@
         _lock (threading.Lock): A lock to ensure thread-safe access to the cache or
             updates.
     """
->>>>>>> 20af140b
     def __init__(self, vector_store:VectorStore):
         self._cache: Dict[str, np.ndarray] = {}
         self._lock = threading.Lock()
