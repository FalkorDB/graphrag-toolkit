--- conflicted
+++ resolved
@@ -8,9 +8,6 @@
 from llama_index.core.schema import QueryBundle
 
 class ClearChunks(ProcessorBase):
-<<<<<<< HEAD
-    def __init__(self, args:ProcessorArgs, filter_config:FilterConfig):
-=======
     """
     Handles the clearing of chunks within topics in a collection of search results.
 
@@ -37,7 +34,6 @@
             args (ProcessorArgs): The processing arguments required for setting up the instance.
             filter_config (FilterConfig): The configuration settings for filtering tasks.
         """
->>>>>>> 20af140b
         super().__init__(args, filter_config)
 
     def _process_results(self, search_results:SearchResultCollection, query:QueryBundle) -> SearchResultCollection:
