# Copyright Amazon.com, Inc. or its affiliates. All Rights Reserved.
# SPDX-License-Identifier: Apache-2.0

from graphrag_toolkit.lexical_graph.metadata import FilterConfig
from graphrag_toolkit.lexical_graph.retrieval.processors import ProcessorBase, ProcessorArgs
from graphrag_toolkit.lexical_graph.retrieval.model import SearchResultCollection, SearchResult

from llama_index.core.schema import QueryBundle

class DisaggregateResults(ProcessorBase):
<<<<<<< HEAD
    def __init__(self, args:ProcessorArgs, filter_config:FilterConfig):
=======
    """
    Processes search results to disaggregate topics.

    The DisaggregateResults class extends the ProcessorBase class, and its primary
    purpose is to process a collection of search results by disaggregating topics
    within each search result. Each topic is evaluated individually with its
    corresponding score, allowing more granular analysis or filtering.

    Attributes:
        args (ProcessorArgs): Configuration and runtime arguments passed
            to the processor.
        filter_config (FilterConfig): Configuration details related to
            filtering criteria and logic.
    """
    def __init__(self, args:ProcessorArgs, filter_config:FilterConfig):
        """
        Initializes the Processor class with provided arguments and filter configuration.

        This method sets up the processor by utilizing the given configuration and
        arguments, ensuring proper initialization for further processing tasks.

        Args:
            args (ProcessorArgs): Arguments necessary for configuring the processor.
            filter_config (FilterConfig): Configuration details for filter settings.

        """
>>>>>>> 20af140b
        super().__init__(args, filter_config)

    def _process_results(self, search_results:SearchResultCollection, query:QueryBundle) -> SearchResultCollection:
        """
        Processes and disaggregates search results based on individual topics and their highest statement scores.

        This method analyzes each search result, iterating through the associated topics, and isolates them into
        individual search results with updated scores based on the highest statement score within the topic. The
        updated collection of search results is then returned.

        Args:
            search_results: A collection of search results to be disaggregated and processed.
            query: The query bundle that corresponds to the search results.

        Returns:
            SearchResultCollection: An updated collection of search results with disaggregated topics and recalculated
            scores.
        """
        disaggregated_results = []

        for search_result in search_results.results:
            for topic in search_result.topics:
                score = max([s.score for s in topic.statements])
                disaggregated_results.append(SearchResult(topics=[topic], source=search_result.source, score=score))
                
        search_results = search_results.with_new_results(results=disaggregated_results)
        
        return search_results

<|MERGE_RESOLUTION|>--- conflicted
+++ resolved
@@ -8,9 +8,6 @@
 from llama_index.core.schema import QueryBundle
 
 class DisaggregateResults(ProcessorBase):
-<<<<<<< HEAD
-    def __init__(self, args:ProcessorArgs, filter_config:FilterConfig):
-=======
     """
     Processes search results to disaggregate topics.
 
@@ -37,7 +34,6 @@
             filter_config (FilterConfig): Configuration details for filter settings.
 
         """
->>>>>>> 20af140b
         super().__init__(args, filter_config)
 
     def _process_results(self, search_results:SearchResultCollection, query:QueryBundle) -> SearchResultCollection:
