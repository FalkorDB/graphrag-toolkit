--- conflicted
+++ resolved
@@ -8,9 +8,6 @@
 from llama_index.core.schema import QueryBundle
 
 class PopulateStatementStrs(ProcessorBase):
-<<<<<<< HEAD
-    def __init__(self, args:ProcessorArgs, filter_config:FilterConfig):
-=======
     """
     Processes search results by populating their associated topics with detailed
     statement strings.
@@ -34,7 +31,6 @@
             args (ProcessorArgs): The set of arguments that configure the processor.
             filter_config (FilterConfig): The configuration settings for the filter.
         """
->>>>>>> 20af140b
         super().__init__(args, filter_config)
 
     def _process_results(self, search_results:SearchResultCollection, query:QueryBundle) -> SearchResultCollection:
