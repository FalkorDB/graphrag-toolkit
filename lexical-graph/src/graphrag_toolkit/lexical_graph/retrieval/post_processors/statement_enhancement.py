--- conflicted
+++ resolved
@@ -82,9 +82,6 @@
         ])
 
     def enhance_statement(self, node: NodeWithScore) -> NodeWithScore:
-<<<<<<< HEAD
-        """Enhance a single statement using its chunk context."""
-=======
         """
         Enhances the statement of the input node by generating a modified version of the
         statement using a large language model (LLM). This method updates the node with
@@ -99,7 +96,6 @@
             NodeWithScore: A node object that includes the modified statement if
                 successful, or the original node if the enhancement process fails.
         """
->>>>>>> 20af140b
         try:
             response = self.llm.predict(
                 prompt=self.enhance_template,
@@ -133,9 +129,6 @@
         nodes: List[NodeWithScore],
         query_bundle: Optional[QueryBundle] = None,
     ) -> List[NodeWithScore]:
-<<<<<<< HEAD
-        """Process all nodes with concurrent enhancement."""
-=======
         """
         Post-processes a list of nodes by applying enhancements concurrently.
 
@@ -152,7 +145,6 @@
             A list of `NodeWithScore` objects after being processed through the
             `enhance_statement` method.
         """
->>>>>>> 20af140b
         with concurrent.futures.ThreadPoolExecutor(max_workers=self.max_concurrent) as executor:
             return list(executor.map(self.enhance_statement, nodes))
         